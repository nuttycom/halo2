--- conflicted
+++ resolved
@@ -44,13 +44,6 @@
                 .map_err(|_| Error::TranscriptError)?;
         }
 
-<<<<<<< HEAD
-        // Sample beta challenge
-        let beta = ChallengeBeta::get(&mut transcript);
-
-        // Sample gamma challenge
-        let gamma = ChallengeGamma::get(&mut transcript);
-=======
         // Sample theta challenge for keeping lookup columns linearly independent
         let theta: C::Scalar =
             get_challenge_scalar(Challenge(transcript.squeeze().get_lower_128()));
@@ -61,30 +54,23 @@
         }
 
         // Sample beta challenge
-        let beta: C::Scalar = get_challenge_scalar(Challenge(transcript.squeeze().get_lower_128()));
+        let beta = ChallengeBeta::get(&mut transcript);
 
         // Sample gamma challenge
-        let gamma: C::Scalar =
-            get_challenge_scalar(Challenge(transcript.squeeze().get_lower_128()));
->>>>>>> 3a662106
+        let gamma = ChallengeGamma::get(&mut transcript);
 
         // Hash each permutation product commitment
         if let Some(p) = &self.permutations {
             p.absorb_commitments(&mut transcript)?;
         }
 
-<<<<<<< HEAD
-        // Sample y challenge, which keeps the gates linearly independent.
-        let y = ChallengeY::get(&mut transcript);
-=======
         // Hash each lookup product commitment
         for lookup in &self.lookup_proofs {
             hash_point(&mut transcript, &lookup.product_commitment)?;
         }
 
-        // Sample x_2 challenge, which keeps the gates linearly independent.
-        let x_2: C::Scalar = get_challenge_scalar(Challenge(transcript.squeeze().get_lower_128()));
->>>>>>> 3a662106
+        // Sample y challenge, which keeps the gates linearly independent.
+        let y = ChallengeY::get(&mut transcript);
 
         // Obtain a commitment to h(X) in the form of multiple pieces of degree n - 1
         for c in &self.h_commitments {
@@ -99,15 +85,7 @@
 
         // This check ensures the circuit is satisfied so long as the polynomial
         // commitments open to the correct values.
-<<<<<<< HEAD
-        self.check_hx(params, vk, beta, gamma, y, x)?;
-=======
-        self.check_hx(params, vk, theta, beta, gamma, x_2, x_3)?;
-
-        // Hash together all the openings provided by the prover into a new
-        // transcript on the scalar field.
-        let mut transcript_scalar = HScalar::init(C::Scalar::one());
->>>>>>> 3a662106
+        self.check_hx(params, vk, theta, beta, gamma, y, x)?;
 
         for eval in self
             .advice_evals
@@ -115,7 +93,6 @@
             .chain(self.aux_evals.iter())
             .chain(self.fixed_evals.iter())
             .chain(self.h_evals.iter())
-<<<<<<< HEAD
             .chain(
                 self.permutations
                     .as_ref()
@@ -123,10 +100,6 @@
                     .into_iter()
                     .flatten(),
             )
-=======
-            .chain(self.permutation_product_evals.iter())
-            .chain(self.permutation_product_inv_evals.iter())
-            .chain(self.permutation_evals.iter().flat_map(|evals| evals.iter()))
             .chain(
                 self.lookup_proofs
                     .iter()
@@ -141,49 +114,6 @@
                     .collect::<Vec<_>>()
                     .iter(),
             )
-        {
-            transcript_scalar.absorb(*eval);
-        }
-
-        let transcript_scalar_point =
-            C::Base::from_bytes(&(transcript_scalar.squeeze()).to_bytes()).unwrap();
-        transcript.absorb(transcript_scalar_point);
-
-        let mut queries: Vec<VerifierQuery<'a, C>> = Vec::new();
-
-        for (query_index, &(column, at)) in vk.cs.advice_queries.iter().enumerate() {
-            let point = vk.domain.rotate_omega(x_3, at);
-            queries.push(VerifierQuery {
-                point,
-                commitment: &self.advice_commitments[column.index()],
-                eval: self.advice_evals[query_index],
-            });
-        }
-
-        for (query_index, &(column, at)) in vk.cs.aux_queries.iter().enumerate() {
-            let point = vk.domain.rotate_omega(x_3, at);
-            queries.push(VerifierQuery {
-                point,
-                commitment: &aux_commitments[column.index()],
-                eval: self.aux_evals[query_index],
-            });
-        }
-
-        for (query_index, &(column, at)) in vk.cs.fixed_queries.iter().enumerate() {
-            let point = vk.domain.rotate_omega(x_3, at);
-            queries.push(VerifierQuery {
-                point,
-                commitment: &vk.fixed_commitments[column.index()],
-                eval: self.fixed_evals[query_index],
-            });
-        }
-
-        for ((idx, _), &eval) in self
-            .h_commitments
-            .iter()
-            .enumerate()
-            .zip(self.h_evals.iter())
->>>>>>> 3a662106
         {
             transcript.absorb_scalar(*eval);
         }
@@ -330,18 +260,11 @@
         &self,
         params: &'a Params<C>,
         vk: &VerifyingKey<C>,
-<<<<<<< HEAD
+        theta: C::Scalar,
         beta: ChallengeBeta<C::Scalar>,
         gamma: ChallengeGamma<C::Scalar>,
         y: ChallengeY<C::Scalar>,
         x: ChallengeX<C::Scalar>,
-=======
-        theta: C::Scalar,
-        beta: C::Scalar,
-        gamma: C::Scalar,
-        x_2: C::Scalar,
-        x_3: C::Scalar,
->>>>>>> 3a662106
     ) -> Result<(), Error> {
         // x^n
         let xn = x.pow(&[params.n as u64, 0, 0, 0]);
@@ -366,53 +289,11 @@
                 )
             }))
             .chain(
-<<<<<<< HEAD
                 self.permutations
                     .as_ref()
                     .map(|p| p.expressions(vk, &self.advice_evals, l_0, beta, gamma, x))
                     .into_iter()
                     .flatten(),
-            )
-            .fold(C::Scalar::zero(), |h_eval, v| h_eval * &y + &v);
-=======
-                self.permutation_product_evals
-                    .iter()
-                    .map(|product_eval| l_0 * &(C::Scalar::one() - product_eval)),
-            )
-            // z(X) \prod (p(X) + \beta s_i(X) + \gamma)
-            // - z(omega^{-1} X) \prod (p(X) + \delta^i \beta X + \gamma)
-            .chain(
-                vk.cs
-                    .permutations
-                    .iter()
-                    .zip(self.permutation_evals.iter())
-                    .zip(self.permutation_product_evals.iter())
-                    .zip(self.permutation_product_inv_evals.iter())
-                    .map(
-                        |(((columns, permutation_evals), product_eval), product_inv_eval)| {
-                            let mut left = *product_eval;
-                            for (advice_eval, permutation_eval) in columns
-                                .iter()
-                                .map(|&column| {
-                                    self.advice_evals[vk.cs.get_advice_query_index(column, 0)]
-                                })
-                                .zip(permutation_evals.iter())
-                            {
-                                left *= &(advice_eval + &(beta * permutation_eval) + &gamma);
-                            }
-
-                            let mut right = *product_inv_eval;
-                            let mut current_delta = beta * &x_3;
-                            for advice_eval in columns.iter().map(|&column| {
-                                self.advice_evals[vk.cs.get_advice_query_index(column, 0)]
-                            }) {
-                                right *= &(advice_eval + &current_delta + &gamma);
-                                current_delta *= &C::Scalar::DELTA;
-                            }
-
-                            left - &right
-                        },
-                    ),
             )
             .chain(
                 vk.cs
@@ -433,8 +314,7 @@
                         )
                     }),
             )
-            .fold(C::Scalar::zero(), |h_eval, v| h_eval * &x_2 + &v);
->>>>>>> 3a662106
+            .fold(C::Scalar::zero(), |h_eval, v| h_eval * &y + &v);
 
         // Compute h(x) from the prover
         let h_eval = self
